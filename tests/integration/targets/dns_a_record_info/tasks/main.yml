---
- module_defaults:
    group/infoblox.universal_ddi.all:
      portal_url: "{{ portal_url }}"
      portal_key: "{{ portal_key }}"

  block:
    # Create a random  A record name to avoid conflicts
    - ansible.builtin.set_fact:
        record_name: "test-a-record-{{ 999999 | random | string }}"
        tag_value: "site-{{ 999999 | random | string }}"

    # Basic Test for A Record
    - name: Create an A Record
      infoblox.universal_ddi.dns_record:
        name_in_zone: "{{ record_name }}"
        zone: "{{ _auth_zone.id }}"
        rdata:
          address: "10.0.0.1"
        type: "A"
        tags:
          location: "{{ tag_value }}"
        state: present
      register: a_record

<<<<<<< HEAD
    - name: Get A Record information by filters (name_in_zone)
      infoblox.universal_ddi.dns_record_info:
        filters:
          name_in_zone: "{{ record_name }}"
          type: "A"
=======
    - name: Get A Record information by ID
      infoblox.bloxone.dns_record_info:
        id: "{{ a_record.id }}"
>>>>>>> 356166df
      register: a_record_info
    - assert:
        that:
          - a_record_info.objects | length == 1

<<<<<<< HEAD
    - name: Get A Record information by raw filter query
      infoblox.universal_ddi.dns_record_info:
        filter_query: "name_in_zone=='{{ record_name }}' and type=='A'"
    - assert:
        that:
          - a_record_info.objects | length == 1
          - a_record_info.objects[0].id == a_record.id

    - name: Get A Record information by filters (zone)
      infoblox.universal_ddi.dns_record_info:
=======
    - name: Get A Record information by filters
      infoblox.bloxone.dns_record_info:
>>>>>>> 356166df
        filters:
          name_in_zone: "{{ record_name }}"
          zone: "{{ _auth_zone.id }}"
          type: "A"
      register: a_record_info
    - assert:
        that:
          - a_record_info.objects | length == 1
          - a_record_info.objects[0].id == a_record.id

    - name: Get A Record information by raw filter query
<<<<<<< HEAD
      infoblox.universal_ddi.dns_record_info:
        filter_query: "zone=='{{ _auth_zone.id }}' and type=='A'"
=======
      infoblox.bloxone.dns_record_info:
        filter_query: "name_in_zone=='{{ record_name }}' and zone=='{{ _auth_zone.id }}' and type=='A'"
>>>>>>> 356166df
      register: a_record_info
    - assert:
        that:
          - a_record_info.objects | length == 1
          - a_record_info.objects[0].id == a_record.id

    - name: Get A Record information by tag filters
      infoblox.universal_ddi.dns_record_info:
        tag_filters:
          location: "{{ tag_value }}"
    - assert:
        that:
          - a_record_info.objects | length == 1
          - a_record_info.objects[0].id == a_record.id

  always:
    # Cleanup if the test fails
    - name: "Delete A Record"
      infoblox.universal_ddi.dns_record:
        name_in_zone: "{{ record_name }}"
        zone: "{{ _auth_zone.id }}"
        rdata:
            address: "10.0.0.1"
        type: "A"
        state: "absent"
      ignore_errors: true

    - name: "Delete Auth Zone"
      ansible.builtin.include_role:
       name: setup_auth_zone
       tasks_from: cleanup.yml

    - name: "Delete the View"
      ansible.builtin.include_role:
       name: setup_view
       tasks_from: cleanup.yml<|MERGE_RESOLUTION|>--- conflicted
+++ resolved
@@ -1,6 +1,6 @@
 ---
 - module_defaults:
-    group/infoblox.universal_ddi.all:
+    group/infoblox.bloxone.all:
       portal_url: "{{ portal_url }}"
       portal_key: "{{ portal_key }}"
 
@@ -12,7 +12,7 @@
 
     # Basic Test for A Record
     - name: Create an A Record
-      infoblox.universal_ddi.dns_record:
+      infoblox.bloxone.dns_record:
         name_in_zone: "{{ record_name }}"
         zone: "{{ _auth_zone.id }}"
         rdata:
@@ -23,37 +23,16 @@
         state: present
       register: a_record
 
-<<<<<<< HEAD
-    - name: Get A Record information by filters (name_in_zone)
-      infoblox.universal_ddi.dns_record_info:
-        filters:
-          name_in_zone: "{{ record_name }}"
-          type: "A"
-=======
     - name: Get A Record information by ID
       infoblox.bloxone.dns_record_info:
         id: "{{ a_record.id }}"
->>>>>>> 356166df
       register: a_record_info
     - assert:
         that:
           - a_record_info.objects | length == 1
 
-<<<<<<< HEAD
-    - name: Get A Record information by raw filter query
-      infoblox.universal_ddi.dns_record_info:
-        filter_query: "name_in_zone=='{{ record_name }}' and type=='A'"
-    - assert:
-        that:
-          - a_record_info.objects | length == 1
-          - a_record_info.objects[0].id == a_record.id
-
-    - name: Get A Record information by filters (zone)
-      infoblox.universal_ddi.dns_record_info:
-=======
     - name: Get A Record information by filters
       infoblox.bloxone.dns_record_info:
->>>>>>> 356166df
         filters:
           name_in_zone: "{{ record_name }}"
           zone: "{{ _auth_zone.id }}"
@@ -65,13 +44,8 @@
           - a_record_info.objects[0].id == a_record.id
 
     - name: Get A Record information by raw filter query
-<<<<<<< HEAD
-      infoblox.universal_ddi.dns_record_info:
-        filter_query: "zone=='{{ _auth_zone.id }}' and type=='A'"
-=======
       infoblox.bloxone.dns_record_info:
         filter_query: "name_in_zone=='{{ record_name }}' and zone=='{{ _auth_zone.id }}' and type=='A'"
->>>>>>> 356166df
       register: a_record_info
     - assert:
         that:
@@ -79,7 +53,7 @@
           - a_record_info.objects[0].id == a_record.id
 
     - name: Get A Record information by tag filters
-      infoblox.universal_ddi.dns_record_info:
+      infoblox.bloxone.dns_record_info:
         tag_filters:
           location: "{{ tag_value }}"
     - assert:
@@ -90,7 +64,7 @@
   always:
     # Cleanup if the test fails
     - name: "Delete A Record"
-      infoblox.universal_ddi.dns_record:
+      infoblox.bloxone.dns_record:
         name_in_zone: "{{ record_name }}"
         zone: "{{ _auth_zone.id }}"
         rdata:
