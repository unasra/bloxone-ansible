--- conflicted
+++ resolved
@@ -13,7 +13,7 @@
 short_description: Manage DNS Resource Record
 description:
     - Manage DNS Resource Record
-version_added: 1.0.0
+version_added: 2.0.0
 author: Infoblox Inc. (@infobloxopen)
 options:
     id:
@@ -315,51 +315,34 @@
         required: true
 
 extends_documentation_fragment:
-    - infoblox.universal_ddi.common
+    - infoblox.bloxone.common
 """  # noqa: E501
 
 EXAMPLES = r"""
     - name: Create a View (required as parent)
-      infoblox.universal_ddi.dns_view:
+      infoblox.bloxone.dns_view:
         name: "{{ dns_view_name }}"
         state: present
       register: _view 
         
-<<<<<<< HEAD
-    - name: Create an Auth Zone (required as parent) 
-      infoblox.universal_ddi.dns_auth_zone:
-=======
     - name: Create an Auth Zone in the View (required as parent) 
       infoblox.bloxone.dns_auth_zone:
->>>>>>> 356166df
         fqdn: "example_zone"
         primary_type: "cloud"
         view: "{{ _view.id }}"
         state: "present"
       register: _auth_zone
     
-<<<<<<< HEAD
-    - name: Create an A Record in an Auth Zone
-      infoblox.universal_ddi.dns_record:
-=======
     - name: Create an A Record in the Auth Zone
       infoblox.bloxone.dns_record:
->>>>>>> 356166df
         zone: "{{ _auth_zone.id }}"
         rdata:
             address: "192.168.10.10"
         type: "A"
-<<<<<<< HEAD
-        state: "present"        
-        
-    - name: Create an A Record with Name in Zone and Zone
-      infoblox.universal_ddi.dns_record:
-=======
         state: "present"       
                 
     - name: Create an A Record with Additional Fields
       infoblox.bloxone.dns_record:
->>>>>>> 356166df
         zone: "{{ _auth_zone.id }}"
         name_in_zone: "example_a_record"
         rdata:  
@@ -484,7 +467,7 @@
         state: "present"  
              
     - name: Delete the A Record
-      infoblox.universal_ddi.dns_record:
+      infoblox.bloxone.dns_record:
         zone: "{{ _auth_zone.id }}"
         name_in_zone: "example_a_record"
         rdata:
@@ -952,16 +935,16 @@
             returned: Always
 """  # noqa: E501
 
-from ansible_collections.infoblox.universal_ddi.plugins.module_utils.modules import UniversalDdiAnsibleModule
+from ansible_collections.infoblox.bloxone.plugins.module_utils.modules import BloxoneAnsibleModule
 
 try:
     from dns_data import Record, RecordApi
     from universal_ddi_client import ApiException, NotFoundException
 except ImportError:
-    pass  # Handled by UniversalDdiAnsibleModule
-
-
-class RecordModule(UniversalDdiAnsibleModule):
+    pass  # Handled by BloxoneAnsibleModule
+
+
+class RecordModule(BloxoneAnsibleModule):
     def __init__(self, *args, **kwargs):
         super(RecordModule, self).__init__(*args, **kwargs)
 
