--- conflicted
+++ resolved
@@ -13,7 +13,7 @@
 short_description: Retrieves DNS Resource Record
 description:
     - Retrieves information about existing DNS Resource Records
-version_added: 1.0.0
+version_added: 2.0.0
 author: Infoblox Inc. (@infobloxopen)
 options:
     id:
@@ -53,38 +53,10 @@
         required: false
 
 extends_documentation_fragment:
-    - infoblox.universal_ddi.common
+    - infoblox.bloxone.common
 """  # noqa: E501
 
 EXAMPLES = r"""
-<<<<<<< HEAD
-  - name: Get A Record information by ID
-    infoblox.universal_ddi.a_record_info:
-      id: "{{ a_record_id }}"
-
-  - name: Get A Record information by filters (e.g., name_in_zone)
-    infoblox.universal_ddi.a_record_info:
-      filters:
-        name_in_zone: "example_a_record"
-        type: "A"
-
-  - name: Get A Record information by raw filter query
-    infoblox.universal_ddi.a_record_info:
-      filter_query: "name_in_zone=='example_a_record' and type=='A'"
-
-  - name: Get A Record information by filters (zone)
-    infoblox.universal_ddi.a_record_info:
-      filters:
-        zone: "example_zone_id"
-        type: "A"
-
-  - name: Get A Record information by raw filter query 
-    infoblox.universal_ddi.a_record_info:
-      filter_query: "zone=='example_zone_id' and type=='A'"
-
-  - name: Get A Record information by tag filters
-    infoblox.universal_ddi.a_record_info:
-=======
   - name: Get Record information by ID
     infoblox.bloxone.dns_record_info:
       id: "{{ a_record_id }}"
@@ -102,7 +74,6 @@
 
   - name: Get Record information by tag filters
     infoblox.bloxone.dns_record_info:
->>>>>>> 356166df
       tag_filters:
         location: "site-1"   
 """  # noqa: E501
@@ -567,16 +538,16 @@
             returned: Always
 """  # noqa: E501
 
-from ansible_collections.infoblox.universal_ddi.plugins.module_utils.modules import UniversalDdiAnsibleModule
+from ansible_collections.infoblox.bloxone.plugins.module_utils.modules import BloxoneAnsibleModule
 
 try:
     from dns_data import RecordApi
     from universal_ddi_client import ApiException, NotFoundException
 except ImportError:
-    pass  # Handled by UniversalDdiAnsibleModule
-
-
-class RecordInfoModule(UniversalDdiAnsibleModule):
+    pass  # Handled by BloxoneAnsibleModule
+
+
+class RecordInfoModule(BloxoneAnsibleModule):
     def __init__(self, *args, **kwargs):
         super(RecordInfoModule, self).__init__(*args, **kwargs)
         self._existing = None
